--- conflicted
+++ resolved
@@ -18,11 +18,6 @@
 CUDA = "~1.0, ~1.1, ~1.2, 1.3, 2"
 Cassette = "0.3.3"
 MacroTools = "0.5"
-<<<<<<< HEAD
-SpecialFunctions = "0.10"
+SpecialFunctions = "0.10, 1.1"
 StaticArrays = "0.12, 1.0"
-=======
-SpecialFunctions = "0.10, 1.1"
-StaticArrays = "0.12"
->>>>>>> 0e022ef0
 julia = "1.3"