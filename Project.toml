--- conflicted
+++ resolved
@@ -16,11 +16,7 @@
 Adapt = "0.4, 1.0, 2.0"
 CUDA = "~1.0, ~1.1, =1.2.0"
 Cassette = "0.3.2"
-<<<<<<< HEAD
 LLVM = "1.5, 2.0"
-=======
-LLVM = "1.5"
->>>>>>> 4a562df2
 MacroTools = "0.5"
 SpecialFunctions = "0.10"
 StaticArrays = "0.12"
